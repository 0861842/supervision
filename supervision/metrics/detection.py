--- conflicted
+++ resolved
@@ -21,7 +21,8 @@
         detections (sv.Detections): Detections/Targets in the format of sv.Detections
         with_confidence (bool): Whether to include confidence in the tensor
     Returns:
-        (np.ndarray): Detections as numpy tensors as in (xyxy, class_id, confidence) order
+        (np.ndarray): Detections as numpy tensors as in (xyxy, class_id,
+            confidence) order
     """
     if detections.class_id is None:
         raise ValueError(
@@ -46,18 +47,21 @@
     """
     if len(predictions) != len(targets):
         raise ValueError(
-            f"Number of predictions ({len(predictions)}) and targets ({len(targets)}) must be equal."
+            f"Number of predictions ({len(predictions)}) and"
+            f"targets ({len(targets)}) must be equal."
         )
     if len(predictions) > 0:
         if not isinstance(predictions[0], np.ndarray) or not isinstance(
             targets[0], np.ndarray
         ):
             raise ValueError(
-                f"Predictions and targets must be lists of numpy arrays. Got {type(predictions[0])} and {type(targets[0])} instead."
+                f"Predictions and targets must be lists of numpy arrays."
+                f"Got {type(predictions[0])} and {type(targets[0])} instead."
             )
         if predictions[0].shape[1] != 6:
             raise ValueError(
-                f"Predictions must have shape (N, 6). Got {predictions[0].shape} instead."
+                f"Predictions must have shape (N, 6)."
+                f"Got {predictions[0].shape} instead."
             )
         if targets[0].shape[1] != 5:
             raise ValueError(
@@ -155,30 +159,6 @@
             iou_threshold=iou_threshold,
         )
 
-<<<<<<< HEAD
-    @staticmethod
-    def detections_to_tensor(
-        detections: Detections, with_confidence: bool = False
-    ) -> np.ndarray:
-        if detections.class_id is None:
-            raise ValueError(
-                "ConfusionMatrix can only be calculated for Detections with class_id"
-            )
-
-        arrays_to_concat = [detections.xyxy, np.expand_dims(detections.class_id, 1)]
-
-        if with_confidence:
-            if detections.confidence is None:
-                raise ValueError(
-                    "ConfusionMatrix can only be calculated for Detections with"
-                    " confidence"
-                )
-            arrays_to_concat.append(np.expand_dims(detections.confidence, 1))
-
-        return np.concatenate(arrays_to_concat, axis=1)
-
-=======
->>>>>>> 867dd78f
     @classmethod
     def from_tensors(
         cls,
@@ -272,39 +252,6 @@
             iou_threshold=iou_threshold,
         )
 
-<<<<<<< HEAD
-    @classmethod
-    def _validate_input_tensors(
-        cls, predictions: List[np.ndarray], targets: List[np.ndarray]
-    ):
-        """
-        Checks for shape consistency of input tensors.
-        """
-        if len(predictions) != len(targets):
-            raise ValueError(
-                f"Number of predictions ({len(predictions)}) and targets"
-                f" ({len(targets)}) must be equal."
-            )
-        if len(predictions) > 0:
-            if not isinstance(predictions[0], np.ndarray) or not isinstance(
-                targets[0], np.ndarray
-            ):
-                raise ValueError(
-                    "Predictions and targets must be lists of numpy arrays. Got"
-                    f" {type(predictions[0])} and {type(targets[0])} instead."
-                )
-            if predictions[0].shape[1] != 6:
-                raise ValueError(
-                    "Predictions must have shape (N, 6). Got"
-                    f" {predictions[0].shape} instead."
-                )
-            if targets[0].shape[1] != 5:
-                raise ValueError(
-                    f"Targets must have shape (N, 5). Got {targets[0].shape} instead."
-                )
-
-=======
->>>>>>> 867dd78f
     @staticmethod
     def evaluate_detection_batch(
         predictions: np.ndarray,
@@ -317,19 +264,14 @@
         Calculate confusion matrix for a batch of detections for a single image.
 
         Args:
-<<<<<<< HEAD
-            predictions (List[np.ndarray]): Each element of the list describes a single
-                image and has `shape = (M, 6)` where `M` is the number of detected
-                objects. Each row is expected to be in
+            predictions (np.ndarray): Batch prediction. Describes a single image and
+                has `shape = (M, 6)` where `M` is the number of detected objects.
+                Each row is expected to be in
                 `(x_min, y_min, x_max, y_max, class, conf)` format.
-            targets (List[np.ndarray]): Each element of the list describes a single
-                image and has `shape = (N, 5)` where `N` is the number of ground-truth
-                objects. Each row is expected to be in
+            targets (np.ndarray): Batch target labels. Describes a single image and
+                has `shape = (N, 5)` where `N` is the number of ground-truth objects.
+                Each row is expected to be in
                 `(x_min, y_min, x_max, y_max, class)` format.
-=======
-            predictions (np.ndarray): Batch prediction. Describes a single image and has `shape = (M, 6)` where `M` is the number of detected objects. Each row is expected to be in `(x_min, y_min, x_max, y_max, class, conf)` format.
-            targets (np.ndarray): Batch target labels. Describes a single image and has `shape = (N, 5)` where `N` is the number of ground-truth objects. Each row is expected to be in `(x_min, y_min, x_max, y_max, class)` format.
->>>>>>> 867dd78f
             num_classes (int): Number of classes.
             conf_threshold (float): Detection confidence threshold between `0` and `1`.
                 Detections with lower confidence will be excluded.
@@ -557,10 +499,15 @@
     Mean Average Precision for object detection tasks.
 
     Attributes:
-        map50_95 (float): Mean Average Precision (mAP) calculated over IoU thresholds ranging from `0.50` to `0.95` with a step size of `0.05`.
-        map50 (float): Mean Average Precision (mAP) calculated specifically at an IoU threshold of `0.50`.
-        map75 (float): Mean Average Precision (mAP) calculated specifically at an IoU threshold of `0.75`.
-        per_class_ap50_95 (np.ndarray): Average Precision (AP) values calculated over IoU thresholds ranging from `0.50` to `0.95` with a step size of `0.05`, provided for each individual class.
+        map50_95 (float): Mean Average Precision (mAP) calculated over IoU thresholds
+            ranging from `0.50` to `0.95` with a step size of `0.05`.
+        map50 (float): Mean Average Precision (mAP) calculated specifically at
+            an IoU threshold of `0.50`.
+        map75 (float): Mean Average Precision (mAP) calculated specifically at
+            an IoU threshold of `0.75`.
+        per_class_ap50_95 (np.ndarray): Average Precision (AP) values calculated over
+            IoU thresholds ranging from `0.50` to `0.95` with a step size of `0.05`,
+            provided for each individual class.
     """
 
     map50_95: float
@@ -629,7 +576,8 @@
 
         Args:
             dataset (DetectionDataset): Object detection dataset used for evaluation.
-            callback (Callable[[np.ndarray], Detections]): Function that takes an image as input and returns Detections object.
+            callback (Callable[[np.ndarray], Detections]): Function that takes
+                an image as input and returns Detections object.
         Returns:
             MeanAveragePrecision: New instance of MeanAveragePrecision.
 
@@ -672,11 +620,18 @@
         targets: List[np.ndarray],
     ) -> MeanAveragePrecision:
         """
-        Calculate Mean Average Precision based on predicted and ground-truth detections at different threshold.
-
-        Args:
-            predictions (List[np.ndarray]): Each element of the list describes a single image and has `shape = (M, 6)` where `M` is the number of detected objects. Each row is expected to be in `(x_min, y_min, x_max, y_max, class, conf)` format.
-            targets (List[np.ndarray]): Each element of the list describes a single image and has `shape = (N, 5)` where `N` is the number of ground-truth objects. Each row is expected to be in `(x_min, y_min, x_max, y_max, class)` format.
+        Calculate Mean Average Precision based on predicted and ground-truth
+            detections at different threshold.
+
+        Args:
+            predictions (List[np.ndarray]): Each element of the list describes
+                a single image and has `shape = (M, 6)` where `M` is
+                the number of detected objects. Each row is expected to be
+                in `(x_min, y_min, x_max, y_max, class, conf)` format.
+            targets (List[np.ndarray]): Each element of the list describes a single
+                image and has `shape = (N, 5)` where `N` is the
+                number of ground-truth objects. Each row is expected to be in
+                `(x_min, y_min, x_max, y_max, class)` format.
         Returns:
             MeanAveragePrecision: New instance of MeanAveragePrecision.
 
@@ -769,7 +724,8 @@
     @staticmethod
     def compute_average_precision(recall: np.ndarray, precision: np.ndarray) -> float:
         """
-        Compute the average precision using 101-point interpolation (COCO), given the recall and precision curves.
+        Compute the average precision using 101-point interpolation (COCO), given
+            the recall and precision curves.
 
         Args:
             recall (np.ndarray): The recall curve.
@@ -798,8 +754,14 @@
         Match predictions with target labels based on IoU levels.
 
         Args:
-            predictions (np.ndarray): Batch prediction. Describes a single image and has `shape = (M, 6)` where `M` is the number of detected objects. Each row is expected to be in `(x_min, y_min, x_max, y_max, class, conf)` format.
-            targets (np.ndarray): Batch target labels. Describes a single image and has `shape = (N, 5)` where `N` is the number of ground-truth objects. Each row is expected to be in `(x_min, y_min, x_max, y_max, class)` format.
+            predictions (np.ndarray): Batch prediction. Describes a single image and
+                has `shape = (M, 6)` where `M` is the number of detected objects.
+                Each row is expected to be in
+                `(x_min, y_min, x_max, y_max, class, conf)` format.
+            targets (np.ndarray): Batch target labels. Describes a single image and
+                has `shape = (N, 5)` where `N` is the number of ground-truth objects.
+                Each row is expected to be in
+                `(x_min, y_min, x_max, y_max, class)` format.
             iou_thresholds (np.ndarray): Array contains different IoU thresholds.
 
         Returns:

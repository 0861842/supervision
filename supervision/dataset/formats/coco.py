import os
from datetime import datetime
from pathlib import Path
from typing import Dict, List, Tuple

import cv2
import numpy as np

from supervision.dataset.utils import (
    approximate_mask_with_polygons,
    map_detections_class_id,
    rle_to_mask,
)
from supervision.detection.core import Detections
from supervision.detection.utils import polygon_to_mask
from supervision.utils.file import read_json_file, save_json_file


def coco_categories_to_classes(coco_categories: List[dict]) -> List[str]:
    return [
        category["name"]
        for category in sorted(coco_categories, key=lambda category: category["id"])
    ]


def build_coco_class_index_mapping(
    coco_categories: List[dict], target_classes: List[str]
) -> Dict[int, int]:
    source_class_to_index = {
        category["name"]: category["id"] for category in coco_categories
    }
    return {
        source_class_to_index[target_class_name]: target_class_index
        for target_class_index, target_class_name in enumerate(target_classes)
    }


def classes_to_coco_categories(classes: List[str]) -> List[dict]:
    return [
        {
            "id": class_id,
            "name": class_name,
            "supercategory": "common-objects",
        }
        for class_id, class_name in enumerate(classes)
    ]


def group_coco_annotations_by_image_id(
    coco_annotations: List[dict],
) -> Dict[int, List[dict]]:
    annotations = {}
    for annotation in coco_annotations:
        image_id = annotation["image_id"]
        if image_id not in annotations:
            annotations[image_id] = []
        annotations[image_id].append(annotation)
    return annotations


def _annotations_to_mask(image_annotations: List[dict], resolution_wh: Tuple[int, int]):
    return np.array(
        [
            rle_to_mask(rle=np.array(image_annotation["segmentation"]["counts"]), 
                        resolution_wh=resolution_wh)
            if  image_annotation["iscrowd"]
            else
            polygon_to_mask(polygon= np.reshape(np.asarray(image_annotation["segmentation"], dtype=np.int32), (-1, 2)),
                             resolution_wh=resolution_wh)
            for image_annotation in image_annotations
        ],
        dtype=bool,
    )

<<<<<<< HEAD
=======

def _rles_to_masks(
    rles: List[np.ndarray], resolution_wh: Tuple[int, int]
) -> np.ndarray:
    return np.array(
        [rle_to_mask(rle=rle, resolution_wh=resolution_wh) for rle in rles],
        dtype=bool,
    )


def _concatenate_annotation_masks(mask_polygon, mask_rle):
    if mask_polygon.ndim == 3 and mask_rle.ndim == 3:
        return np.concatenate((mask_polygon, mask_rle))
    elif mask_polygon.ndim == 3:
        return mask_polygon
    elif mask_rle.ndim == 3:
        return mask_rle
    else:
        None
>>>>>>> 869204d4


def coco_annotations_to_detections(
    image_annotations: List[dict], resolution_wh: Tuple[int, int], with_masks: bool
) -> Detections:
    if not image_annotations:
        return Detections.empty()

    class_ids = [
        image_annotation["category_id"] for image_annotation in image_annotations
    ]
    xyxy = [image_annotation["bbox"] for image_annotation in image_annotations]
    xyxy = np.asarray(xyxy)
    xyxy[:, 2:4] += xyxy[:, 0:2]

    if with_masks:
<<<<<<< HEAD
        mask = _annotations_to_mask(image_annotations, resolution_wh)
        return Detections(
            class_id=np.asarray(class_ids, dtype=int), xyxy=xyxy, mask=mask
=======
        polygons = [
            np.reshape(
                np.asarray(image_annotation["segmentation"], dtype=np.int32), (-1, 2)
            )
            for image_annotation in image_annotations
            if not image_annotation["iscrowd"]
        ]
        mask_polygon = _polygons_to_masks(
            polygons=polygons, resolution_wh=resolution_wh
        )

        rles = [
            np.array(image_annotation["segmentation"]["counts"])
            for image_annotation in image_annotations
            if image_annotation["iscrowd"]
        ]
        mask_rle = _rles_to_masks(rles=rles, resolution_wh=resolution_wh)

        return Detections(
            class_id=np.asarray(class_ids, dtype=int),
            xyxy=xyxy,
            mask=_concatenate_annotation_masks(
                mask_polygon=mask_polygon, mask_rle=mask_rle
            ),
>>>>>>> 869204d4
        )

    return Detections(xyxy=xyxy, class_id=np.asarray(class_ids, dtype=int))


def detections_to_coco_annotations(
    detections: Detections,
    image_id: int,
    annotation_id: int,
    min_image_area_percentage: float = 0.0,
    max_image_area_percentage: float = 1.0,
    approximation_percentage: float = 0.75,
) -> Tuple[List[Dict], int]:
    coco_annotations = []
    for xyxy, mask, _, class_id, _, _ in detections:
        box_width, box_height = xyxy[2] - xyxy[0], xyxy[3] - xyxy[1]
        segmentation = []
        if mask is not None:
            segmentation = list(
                approximate_mask_with_polygons(
                    mask=mask,
                    min_image_area_percentage=min_image_area_percentage,
                    max_image_area_percentage=max_image_area_percentage,
                    approximation_percentage=approximation_percentage,
                )[0].flatten()
            )
            # todo: flag for when to use RLE?
            # segmentation = {"counts": mask_to_rle(binary_mask=mask), "size": list(mask.shape[:2])}
        coco_annotation = {
            "id": annotation_id,
            "image_id": image_id,
            "category_id": int(class_id),
            "bbox": [xyxy[0], xyxy[1], box_width, box_height],
            "area": box_width * box_height,
            "segmentation": [segmentation] if segmentation else [],
            "iscrowd": 0,  ## todo: iscrowd depends on flag 1 if RLE 0 if polygon
        }
        coco_annotations.append(coco_annotation)
        annotation_id += 1
    return coco_annotations, annotation_id


def load_coco_annotations(
    images_directory_path: str,
    annotations_path: str,
    force_masks: bool = False,
) -> Tuple[List[str], Dict[str, np.ndarray], Dict[str, Detections]]:
    coco_data = read_json_file(file_path=annotations_path)
    classes = coco_categories_to_classes(coco_categories=coco_data["categories"])
    class_index_mapping = build_coco_class_index_mapping(
        coco_categories=coco_data["categories"], target_classes=classes
    )
    coco_images = coco_data["images"]
    coco_annotations_groups = group_coco_annotations_by_image_id(
        coco_annotations=coco_data["annotations"]
    )

    images = {}
    annotations = {}

    for coco_image in coco_images:
        image_name, image_width, image_height = (
            coco_image["file_name"],
            coco_image["width"],
            coco_image["height"],
        )
        image_annotations = coco_annotations_groups.get(coco_image["id"], [])
        image_path = os.path.join(images_directory_path, image_name)

        image = cv2.imread(image_path)
        annotation = coco_annotations_to_detections(
            image_annotations=image_annotations,
            resolution_wh=(image_width, image_height),
            with_masks=force_masks,
        )
        annotation = map_detections_class_id(
            source_to_target_mapping=class_index_mapping,
            detections=annotation,
        )

        images[image_path] = image
        annotations[image_path] = annotation

    return classes, images, annotations


def save_coco_annotations(
    annotation_path: str,
    images: Dict[str, np.ndarray],
    annotations: Dict[str, Detections],
    classes: List[str],
    min_image_area_percentage: float = 0.0,
    max_image_area_percentage: float = 1.0,
    approximation_percentage: float = 0.75,
) -> None:
    Path(annotation_path).parent.mkdir(parents=True, exist_ok=True)
    info = {}
    licenses = [
        {
            "id": 1,
            "url": "https://creativecommons.org/licenses/by/4.0/",
            "name": "CC BY 4.0",
        }
    ]

    coco_annotations = []
    coco_images = []
    coco_categories = classes_to_coco_categories(classes=classes)

    image_id, annotation_id = 1, 1
    for image_path, image in images.items():
        image_height, image_width, _ = image.shape
        image_name = f"{Path(image_path).stem}{Path(image_path).suffix}"
        coco_image = {
            "id": image_id,
            "license": 1,
            "file_name": image_name,
            "height": image_height,
            "width": image_width,
            "date_captured": datetime.now().strftime("%m/%d/%Y,%H:%M:%S"),
        }

        coco_images.append(coco_image)
        detections = annotations[image_path]

        coco_annotation, annotation_id = detections_to_coco_annotations(
            detections=detections,
            image_id=image_id,
            annotation_id=annotation_id,
            min_image_area_percentage=min_image_area_percentage,
            max_image_area_percentage=max_image_area_percentage,
            approximation_percentage=approximation_percentage,
        )

        coco_annotations.extend(coco_annotation)
        image_id += 1

    annotation_dict = {
        "info": info,
        "licenses": licenses,
        "categories": coco_categories,
        "images": coco_images,
        "annotations": coco_annotations,
    }
    save_json_file(annotation_dict, file_path=annotation_path)<|MERGE_RESOLUTION|>--- conflicted
+++ resolved
@@ -72,29 +72,6 @@
         dtype=bool,
     )
 
-<<<<<<< HEAD
-=======
-
-def _rles_to_masks(
-    rles: List[np.ndarray], resolution_wh: Tuple[int, int]
-) -> np.ndarray:
-    return np.array(
-        [rle_to_mask(rle=rle, resolution_wh=resolution_wh) for rle in rles],
-        dtype=bool,
-    )
-
-
-def _concatenate_annotation_masks(mask_polygon, mask_rle):
-    if mask_polygon.ndim == 3 and mask_rle.ndim == 3:
-        return np.concatenate((mask_polygon, mask_rle))
-    elif mask_polygon.ndim == 3:
-        return mask_polygon
-    elif mask_rle.ndim == 3:
-        return mask_rle
-    else:
-        None
->>>>>>> 869204d4
-
 
 def coco_annotations_to_detections(
     image_annotations: List[dict], resolution_wh: Tuple[int, int], with_masks: bool
@@ -110,36 +87,9 @@
     xyxy[:, 2:4] += xyxy[:, 0:2]
 
     if with_masks:
-<<<<<<< HEAD
         mask = _annotations_to_mask(image_annotations, resolution_wh)
         return Detections(
             class_id=np.asarray(class_ids, dtype=int), xyxy=xyxy, mask=mask
-=======
-        polygons = [
-            np.reshape(
-                np.asarray(image_annotation["segmentation"], dtype=np.int32), (-1, 2)
-            )
-            for image_annotation in image_annotations
-            if not image_annotation["iscrowd"]
-        ]
-        mask_polygon = _polygons_to_masks(
-            polygons=polygons, resolution_wh=resolution_wh
-        )
-
-        rles = [
-            np.array(image_annotation["segmentation"]["counts"])
-            for image_annotation in image_annotations
-            if image_annotation["iscrowd"]
-        ]
-        mask_rle = _rles_to_masks(rles=rles, resolution_wh=resolution_wh)
-
-        return Detections(
-            class_id=np.asarray(class_ids, dtype=int),
-            xyxy=xyxy,
-            mask=_concatenate_annotation_masks(
-                mask_polygon=mask_polygon, mask_rle=mask_rle
-            ),
->>>>>>> 869204d4
         )
 
     return Detections(xyxy=xyxy, class_id=np.asarray(class_ids, dtype=int))
